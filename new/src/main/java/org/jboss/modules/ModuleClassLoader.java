/*
 * JBoss, Home of Professional Open Source.
 * Copyright 2010, Red Hat Middleware LLC, and individual contributors
 * as indicated by the @author tags. See the copyright.txt file in the
 * distribution for a full listing of individual contributors.
 *
 * This is free software; you can redistribute it and/or modify it
 * under the terms of the GNU Lesser General Public License as
 * published by the Free Software Foundation; either version 2.1 of
 * the License, or (at your option) any later version.
 *
 * This software is distributed in the hope that it will be useful,
 * but WITHOUT ANY WARRANTY; without even the implied warranty of
 * MERCHANTABILITY or FITNESS FOR A PARTICULAR PURPOSE. See the GNU
 * Lesser General Public License for more details.
 *
 * You should have received a copy of the GNU Lesser General Public
 * License along with this software; if not, write to the Free
 * Software Foundation, Inc., 51 Franklin St, Fifth Floor, Boston, MA
 * 02110-1301 USA, or see the FSF site: http://www.fsf.org.
 */

package org.jboss.modules;

import java.io.IOException;
import java.io.InputStream;
import java.lang.reflect.Method;
import java.net.URL;
import java.security.AccessController;
import java.security.PrivilegedAction;
import java.security.SecureClassLoader;
import java.util.ArrayDeque;
import java.util.ArrayList;
import java.util.Enumeration;
import java.util.HashMap;
import java.util.Iterator;
import java.util.List;
import java.util.Map;
import java.util.Queue;
import java.util.Set;

/**
 * @author <a href="mailto:jbailey@redhat.com">John Bailey</a>
 * @author <a href="mailto:david.lloyd@redhat.com">David M. Lloyd</a>
 */
public final class ModuleClassLoader extends SecureClassLoader {
    private static final boolean debugDefines;

    static {
        try {
            final Method method = ClassLoader.class.getMethod("registerAsParallelCapable");
            method.invoke(null);
        } catch (Exception e) {
            // ignore
        }
        debugDefines = AccessController.doPrivileged(new PrivilegedAction<Boolean>() {
            public Boolean run() {
                return Boolean.valueOf(System.getProperty("jboss.modules.debug.defineClass", "false"));
            }
        }).booleanValue();
    }

    private final Module module;
    private final Set<Module.Flag> flags;
    private final Map<String, Class<?>> cache = new HashMap<String, Class<?>>(256);

    ModuleClassLoader(final Module module, final Set<Module.Flag> flags, final AssertionSetting setting) {
        this.module = module;
        this.flags = flags;
        if (setting != AssertionSetting.INHERIT) {
            setDefaultAssertionStatus(setting == AssertionSetting.ENABLED);
        }
    }

    @Override
    public Class<?> loadClass(final String name) throws ClassNotFoundException {
        return loadClass(name, false);
    }

    @Override
    protected Class<?> loadClass(String className, boolean resolve) throws ClassNotFoundException {
        Class<?> loadedClass = loadClassInternal(className);
        if (resolve) resolveClass(loadedClass);
        return loadedClass;
    }

    protected Class<?> loadClassInternal(String className) throws ClassNotFoundException {
        return performLoadClass(className, false);
    }

    protected Class<?> loadClassExternal(String className) throws ClassNotFoundException {
        return performLoadClass(className, true);
    }

    private Class<?> performLoadClass(String className, boolean exportsOnly) throws ClassNotFoundException {

        if (className == null) {
            throw new IllegalArgumentException("name is null");
        }
        if (className.startsWith("java.")) {
            // always delegate to system
            return findSystemClass(className);
        }
        if (Thread.holdsLock(this) && Thread.currentThread() != LoaderThreadHolder.LOADER_THREAD) {
            // Only the classloader thread may take this lock; use a condition to relinquish it
            final LoadRequest req = new LoadRequest(className, exportsOnly, this);
            final Queue<LoadRequest> queue = LoaderThreadHolder.REQUEST_QUEUE;
            synchronized (LoaderThreadHolder.REQUEST_QUEUE) {
                queue.add(req);
                queue.notify();
            }
            boolean intr = false;
            try {
                while (!req.done) try {
                    wait();
                } catch (InterruptedException e) {
                    intr = true;
                }
            } finally {
                if (intr) Thread.currentThread().interrupt();
            }

            return req.result;
        } else {
            // no deadlock risk!  Either the lock isn't held, or we're inside the class loader thread.
            // Check if we have already loaded it..
            Class<?> loadedClass;
            final Map<String, Class<?>> cache = this.cache;
            synchronized (this) {
                loadedClass = cache.get(className);
            }
            if (loadedClass != null) {
                return loadedClass;
            }
            final Set<Module.Flag> flags = this.flags;
            if (flags.contains(Module.Flag.CHILD_FIRST)) {
                loadedClass = loadClassLocal(className);
                if (loadedClass == null) {
                    loadedClass = module.getImportedClass(className, exportsOnly);
                }
                if (loadedClass == null) {
                    loadedClass = findSystemClass(className);
                }
            } else {
                loadedClass = module.getImportedClass(className, exportsOnly);
                if (loadedClass == null) try {
                    loadedClass = findSystemClass(className);
                } catch (ClassNotFoundException e) {
                }
                if (loadedClass == null) {
                    loadedClass = loadClassLocal(className);
                }
<<<<<<< HEAD
            }
            if (loadedClass == null) {
                throw new ClassNotFoundException(className + " from [" + module+ "]");
=======
                if (loadedClass == null) {
                    throw new ClassNotFoundException(className);
                }
>>>>>>> b5f03a56
            }
            synchronized (this) {
                cache.put(className, loadedClass);
            }
            return loadedClass;
        }
    }

    private Class<?> loadClassLocal(String name) throws ClassNotFoundException {
        // Check to see if we can load it
        ClassSpec classSpec = null;
        try {
            classSpec = module.getLocalClassSpec(name);
        } catch (IOException e) {
            throw new ClassNotFoundException(name, e);
        } catch (RuntimeException e) {
            System.err.print("Unexpected runtime exception in module loader: ");
            e.printStackTrace(System.err);
            throw new ClassNotFoundException(name, e);
        } catch (Error e) {
            System.err.print("Unexpected error in module loader: ");
            e.printStackTrace(System.err);
            throw new ClassNotFoundException(name, e);
        }
        if (classSpec == null)
            return null;
        return defineClass(name, classSpec);
    }

    private Class<?> defineClass(final String name, final ClassSpec classSpec) {
        // Ensure that the package is loaded
        final int lastIdx = name.lastIndexOf('.');
        if (lastIdx != -1) {
            // there's a package name; get the Package for it
            final String packageName = name.substring(0, lastIdx);
            final Package pkg = getPackage(packageName);
            if (pkg != null) {
                // Package is defined already
                if (pkg.isSealed() && ! pkg.isSealed(classSpec.getCodeSource().getLocation())) {
                    // use the same message as the JDK
                    throw new SecurityException("sealing violation: package " + packageName + " is sealed");
                }
            } else {
                final PackageSpec spec;
                try {
                    spec = getModule().getLocalPackageSpec(name);
                    definePackage(packageName, spec);
                } catch (IOException e) {
                    definePackage(packageName, null);
                }
            }
        }
        final Class<?> newClass;
        try {
            final byte[] bytes = classSpec.getBytes();
            newClass = defineClass(name, bytes, 0, bytes.length, classSpec.getCodeSource());
        } catch (Error e) {
            if (debugDefines) System.err.println("Failed to define class '" + name + "': " + e);
            throw e;
        } catch (RuntimeException e) {
            if (debugDefines) System.err.println("Failed to define class '" + name + "': " + e);
            throw e;
        }
        final AssertionSetting setting = classSpec.getAssertionSetting();
        if (setting != AssertionSetting.INHERIT) {
            setClassAssertionStatus(name, setting == AssertionSetting.ENABLED);
        }
        return newClass;
    }

    private Package definePackage(final String name, final PackageSpec spec) {
        if (spec == null) {
            return definePackage(name, null, null, null, null, null, null, null);
        } else {
            final Package pkg = definePackage(name, spec.getSpecTitle(), spec.getSpecVersion(), spec.getSpecVendor(), spec.getImplTitle(), spec.getImplVersion(), spec.getImplVendor(), spec.getSealBase());
            final AssertionSetting setting = spec.getAssertionSetting();
            if (setting != AssertionSetting.INHERIT) {
                setPackageAssertionStatus(name, setting == AssertionSetting.ENABLED);
            }
            return pkg;
        }
    }

    @Override
    protected String findLibrary(final String libname) {
        return module.getLocalLibrary(libname);
    }

    @Override
    public URL getResource(String name) {
        final Resource resource = module.getExportedResource(name);
        return resource == null ? null : resource.getURL();
    }

    @Override
    public Enumeration<URL> getResources(String name) throws IOException {
        final Iterable<Resource> resources = module.getExportedResources(name);
        final Iterator<Resource> iterator = resources.iterator();

        return new Enumeration<URL>() {
            @Override
            public boolean hasMoreElements() {
                return iterator.hasNext();
            }

            @Override
            public URL nextElement() {
                return iterator.next().getURL();
            }
        };
    }

    @Override
    public InputStream getResourceAsStream(final String name) {
        try {
            final Resource resource = module.getExportedResource(name);
            return resource == null ? null : resource.openStream();
        } catch (IOException e) {
            return null;
        }
    }

    /**
     * Get the module for this class loader.
     *
     * @return the module
     */
    public Module getModule() {
        return module;
    }

    public String toString() {
        return "ClassLoader for " + module;
    }

    public static ModuleClassLoader forModule(ModuleIdentifier identifier) throws ModuleLoadException {
        return Module.getModule(identifier).getClassLoader();
    }

    public static ModuleClassLoader forModuleName(String identifier) throws ModuleLoadException {
        return forModule(ModuleIdentifier.fromString(identifier));
    }

    public static ModuleClassLoader createAggregate(String identifier, List<String> dependencies) throws ModuleLoadException  {

        List<ModuleIdentifier> depModuleIdentifiers = new ArrayList<ModuleIdentifier>(dependencies.size());
        for(String dependencySpec : dependencies) {
            depModuleIdentifiers.add(ModuleIdentifier.fromString(dependencySpec));
        }
        return InitialModuleLoader.INSTANCE.createAggregate(ModuleIdentifier.fromString(identifier), depModuleIdentifiers).getClassLoader();
    }

    private static final class LoaderThreadHolder {

        private static final Thread LOADER_THREAD;
        private static final Queue<LoadRequest> REQUEST_QUEUE = new ArrayDeque<LoadRequest>();

        static {
            Thread thr = new LoaderThread();
            thr.setName("ModuleClassLoader Thread");
            // This thread will always run as long as the VM is alive.
            thr.setDaemon(true);
            thr.start();
            LOADER_THREAD = thr;
        }

        private LoaderThreadHolder() {
        }
    }

    static class LoadRequest {
        private final String className;
        private final ModuleClassLoader requester;
        private Class<?> result;
        private boolean exportsOnly;
        private boolean done;

        public LoadRequest(final String className, final boolean exportsOnly, final ModuleClassLoader requester) {
            this.className = className;
            this.exportsOnly = exportsOnly;
            this.requester = requester;
        }
    }

    static class LoaderThread extends Thread {

        @Override
        public void interrupt() {
            // no interruption
        }

        @Override
        public void run() {
            /*
             This resolves a know deadlock that can occur if one thread is in the process of defining a package as part of
             defining a class, and another thread is defining the system package that can result in loading a class.  One holds
             the Package.pkgs lock and one holds the Classloader lock.
            */
            Package.getPackages();
            
            final Queue<LoadRequest> queue = LoaderThreadHolder.REQUEST_QUEUE;
            for (; ;) {
                try {
                    LoadRequest request;
                    synchronized (queue) {
                        while ((request = queue.poll()) == null) {
                            queue.wait();
                        }
                    }

                    final ModuleClassLoader loader = request.requester;
                    Class<?> result = null;
                    synchronized (loader) {
                        try {
                            result = loader.performLoadClass(request.className, request.exportsOnly);
                        }
                        finally {
                            // no matter what, the requester MUST be notified
                            request.result = result;
                            request.done = true;
                            loader.notifyAll();
                        }
                    }
                } catch (Throwable t) {
                    // ignore
                }
            }
        }
    }
}<|MERGE_RESOLUTION|>--- conflicted
+++ resolved
@@ -150,15 +150,9 @@
                 if (loadedClass == null) {
                     loadedClass = loadClassLocal(className);
                 }
-<<<<<<< HEAD
             }
             if (loadedClass == null) {
                 throw new ClassNotFoundException(className + " from [" + module+ "]");
-=======
-                if (loadedClass == null) {
-                    throw new ClassNotFoundException(className);
-                }
->>>>>>> b5f03a56
             }
             synchronized (this) {
                 cache.put(className, loadedClass);
